--- conflicted
+++ resolved
@@ -2,12 +2,8 @@
 Pydantic models for the EarSightAI backend
 """
 
-<<<<<<< HEAD
-from typing import List, Optional
-=======
 from typing import Dict, List, Optional
 
->>>>>>> a9db14c8
 from pydantic import BaseModel
 
 
